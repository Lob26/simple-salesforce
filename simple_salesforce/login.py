"""Login classes and functions for Simple-Salesforce

Heavily Modified from RestForce 1.0.0
"""
from simple_salesforce.api import DEFAULT_API_VERSION
from simple_salesforce.util import getUniqueElementValueFromXmlString
from simple_salesforce.util import SalesforceError
try:
    # Python 3+
    from html import escape
except ImportError:
    from cgi import escape
import requests


def SalesforceLogin(
        username=None, password=None, security_token=None,
        organizationId=None, sandbox=False, sf_version=DEFAULT_API_VERSION,
        proxies=None, session=None):
    """Return a tuple of `(session_id, sf_instance)` where `session_id` is the
    session ID to use for authentication to Salesforce and `sf_instance` is
    the domain of the instance of Salesforce to use for the session.

    Arguments:

    * username -- the Salesforce username to use for authentication
    * password -- the password for the username
    * security_token -- the security token for the username
    * organizationId -- the ID of your organization
            NOTE: security_token an organizationId are mutually exclusive
    * sandbox -- True if you want to login to `test.salesforce.com`, False if
                 you want to login to `login.salesforce.com`.
    * sf_version -- the version of the Salesforce API to use, for example
                    "27.0"
    * proxies -- the optional map of scheme to proxy server
    * session -- Custom requests session, created in calling code. This
                 enables the use of requets Session features not otherwise
                 exposed by simple_salesforce.
    """

    soap_url = 'https://{domain}.salesforce.com/services/Soap/u/{sf_version}'
    domain = 'test' if sandbox else 'login'

    soap_url = soap_url.format(domain=domain, sf_version=sf_version)

    username = escape(username)
    password = escape(password)

    # Check if token authentication is used
    if security_token is not None:
        # Security Token Soap request body
        login_soap_request_body = """<?xml version="1.0" encoding="utf-8" ?>
        <env:Envelope
                xmlns:xsd="http://www.w3.org/2001/XMLSchema"
                xmlns:xsi="http://www.w3.org/2001/XMLSchema-instance"
                xmlns:env="http://schemas.xmlsoap.org/soap/envelope/">
            <env:Body>
                <n1:login xmlns:n1="urn:partner.soap.sforce.com">
                    <n1:username>{username}</n1:username>
                    <n1:password>{password}{token}</n1:password>
                </n1:login>
            </env:Body>
        </env:Envelope>""".format(username=username, password=password, token=security_token)

    # Check if IP Filtering is used in cojuction with organizationId
<<<<<<< HEAD
    elif organizationId is not None:
=======
    elif 'organizationId' in kwargs and kwargs['organizationId']:
        organizationId = kwargs['organizationId']

>>>>>>> 6adf2c09
        # IP Filtering Login Soap request body
        login_soap_request_body = """<?xml version="1.0" encoding="utf-8" ?>
        <soapenv:Envelope
                xmlns:soapenv="http://schemas.xmlsoap.org/soap/envelope/"
                xmlns:urn="urn:partner.soap.sforce.com">
            <soapenv:Header>
                <urn:CallOptions>
                    <urn:client>RestForce</urn:client>
                    <urn:defaultNamespace>sf</urn:defaultNamespace>
                </urn:CallOptions>
                <urn:LoginScopeHeader>
                    <urn:organizationId>{organizationId}</urn:organizationId>
                </urn:LoginScopeHeader>
            </soapenv:Header>
            <soapenv:Body>
                <urn:login>
                    <urn:username>{username}</urn:username>
                    <urn:password>{password}</urn:password>
                </urn:login>
            </soapenv:Body>
        </soapenv:Envelope>""".format(
            username=username, password=password, organizationId=organizationId)
    elif 'organizationId' in kwargs:
        # IP Filtering for non self-service users
        login_soap_request_body = """<?xml version="1.0" encoding="utf-8" ?>
        <soapenv:Envelope
                xmlns:soapenv="http://schemas.xmlsoap.org/soap/envelope/"
                xmlns:urn="urn:partner.soap.sforce.com">
            <soapenv:Header>
                <urn:CallOptions>
                    <urn:client>RestForce</urn:client>
                    <urn:defaultNamespace>sf</urn:defaultNamespace>
                </urn:CallOptions>
            </soapenv:Header>
            <soapenv:Body>
                <urn:login>
                    <urn:username>{username}</urn:username>
                    <urn:password>{password}</urn:password>
                </urn:login>
            </soapenv:Body>
        </soapenv:Envelope>""".format(
            username=username, password=password)
    else:
        except_code = 'INVALID AUTH'
        except_msg = 'You must submit either a security token or organizationId for authentication'
        raise SalesforceAuthenticationFailed(except_code, except_msg)

    login_soap_request_headers = {
        'content-type': 'text/xml',
        'charset': 'UTF-8',
        'SOAPAction': 'login'
    }
    response = (session or requests).post(soap_url,
                             login_soap_request_body,
                             headers=login_soap_request_headers,
                             proxies=proxies)

    if response.status_code != 200:
        except_code = getUniqueElementValueFromXmlString(
            response.content, 'sf:exceptionCode')
        except_msg = getUniqueElementValueFromXmlString(
            response.content, 'sf:exceptionMessage')
        raise SalesforceAuthenticationFailed(except_code, except_msg)

    session_id = getUniqueElementValueFromXmlString(response.content, 'sessionId')
    server_url = getUniqueElementValueFromXmlString(response.content, 'serverUrl')

    sf_instance = (server_url
                   .replace('http://', '')
                   .replace('https://', '')
                   .split('/')[0]
                   .replace('-api', ''))

    return session_id, sf_instance


class SalesforceAuthenticationFailed(SalesforceError):
    """
    Thrown to indicate that authentication with Salesforce failed.
    """
    def __init__(self, code, message):
        self.code = code
        self.message = message

    def __str__(self):
        return u'{code}: {message}'.format(code=self.code,
                                           message=self.message)<|MERGE_RESOLUTION|>--- conflicted
+++ resolved
@@ -63,13 +63,7 @@
         </env:Envelope>""".format(username=username, password=password, token=security_token)
 
     # Check if IP Filtering is used in cojuction with organizationId
-<<<<<<< HEAD
     elif organizationId is not None:
-=======
-    elif 'organizationId' in kwargs and kwargs['organizationId']:
-        organizationId = kwargs['organizationId']
-
->>>>>>> 6adf2c09
         # IP Filtering Login Soap request body
         login_soap_request_body = """<?xml version="1.0" encoding="utf-8" ?>
         <soapenv:Envelope
